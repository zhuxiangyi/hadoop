/**
 * Licensed to the Apache Software Foundation (ASF) under one
 * or more contributor license agreements.  See the NOTICE file
 * distributed with this work for additional information
 * regarding copyright ownership.  The ASF licenses this file
 * to you under the Apache License, Version 2.0 (the
 * "License"); you may not use this file except in compliance
 * with the License.  You may obtain a copy of the License at
 *
 *     http://www.apache.org/licenses/LICENSE-2.0
 *
 * Unless required by applicable law or agreed to in writing, software
 * distributed under the License is distributed on an "AS IS" BASIS,
 * WITHOUT WARRANTIES OR CONDITIONS OF ANY KIND, either express or implied.
 * See the License for the specific language governing permissions and
 * limitations under the License.
 */

package org.apache.hadoop.yarn.server.resourcemanager.rmapp;

import java.util.Collection;
import java.util.EnumSet;
import java.util.HashSet;
import java.util.LinkedHashMap;
import java.util.Map;
import java.util.Set;
import java.util.concurrent.locks.ReentrantReadWriteLock;
import java.util.concurrent.locks.ReentrantReadWriteLock.ReadLock;
import java.util.concurrent.locks.ReentrantReadWriteLock.WriteLock;

import org.apache.commons.logging.Log;
import org.apache.commons.logging.LogFactory;
import org.apache.hadoop.conf.Configuration;
import org.apache.hadoop.yarn.YarnException;
import org.apache.hadoop.yarn.api.records.ApplicationAttemptId;
import org.apache.hadoop.yarn.api.records.ApplicationResourceUsageReport;
import org.apache.hadoop.yarn.api.records.FinalApplicationStatus;
import org.apache.hadoop.yarn.api.records.ApplicationId;
import org.apache.hadoop.yarn.api.records.ApplicationReport;
import org.apache.hadoop.yarn.api.records.YarnApplicationState;
import org.apache.hadoop.yarn.api.records.ApplicationSubmissionContext;
import org.apache.hadoop.yarn.api.records.NodeId;
import org.apache.hadoop.yarn.conf.YarnConfiguration;
import org.apache.hadoop.yarn.event.Dispatcher;
import org.apache.hadoop.yarn.event.EventHandler;
import org.apache.hadoop.yarn.server.resourcemanager.ApplicationMasterService;
import org.apache.hadoop.yarn.server.resourcemanager.RMAppManagerEvent;
import org.apache.hadoop.yarn.server.resourcemanager.RMAppManagerEventType;
import org.apache.hadoop.yarn.server.resourcemanager.RMContext;
import org.apache.hadoop.yarn.server.resourcemanager.recovery.ApplicationsStore.ApplicationStore;
<<<<<<< HEAD
import org.apache.hadoop.yarn.server.resourcemanager.rmapp.RMAppNodeUpdateEvent.RMAppNodeUpdateType;
=======
>>>>>>> 6fc2d7d4
import org.apache.hadoop.yarn.server.resourcemanager.resource.Resources;
import org.apache.hadoop.yarn.server.resourcemanager.rmapp.attempt.RMAppAttempt;
import org.apache.hadoop.yarn.server.resourcemanager.rmapp.attempt.RMAppAttemptEvent;
import org.apache.hadoop.yarn.server.resourcemanager.rmapp.attempt.RMAppAttemptEventType;
import org.apache.hadoop.yarn.server.resourcemanager.rmapp.attempt.RMAppAttemptImpl;
import org.apache.hadoop.yarn.server.resourcemanager.rmnode.RMNode;
import org.apache.hadoop.yarn.server.resourcemanager.rmnode.RMNodeCleanAppEvent;
import org.apache.hadoop.yarn.server.resourcemanager.rmnode.RMNodeState;
import org.apache.hadoop.yarn.server.resourcemanager.scheduler.YarnScheduler;
import org.apache.hadoop.yarn.state.InvalidStateTransitonException;
import org.apache.hadoop.yarn.state.MultipleArcTransition;
import org.apache.hadoop.yarn.state.SingleArcTransition;
import org.apache.hadoop.yarn.state.StateMachine;
import org.apache.hadoop.yarn.state.StateMachineFactory;
import org.apache.hadoop.yarn.util.BuilderUtils;
import org.apache.hadoop.yarn.util.Records;

public class RMAppImpl implements RMApp {

  private static final Log LOG = LogFactory.getLog(RMAppImpl.class);
  private static final String UNAVAILABLE = "N/A";

  // Immutable fields
  private final ApplicationId applicationId;
  private final RMContext rmContext;
  private final Configuration conf;
  private final String user;
  private final String queue;
  private final String name;
  private final ApplicationSubmissionContext submissionContext;
  private final String clientTokenStr;
  private final ApplicationStore appStore;
  private final Dispatcher dispatcher;
  private final YarnScheduler scheduler;
  private final ApplicationMasterService masterService;
  private final StringBuilder diagnostics = new StringBuilder();
  private final int maxRetries;
  private final ReadLock readLock;
  private final WriteLock writeLock;
  private final Map<ApplicationAttemptId, RMAppAttempt> attempts
      = new LinkedHashMap<ApplicationAttemptId, RMAppAttempt>();
  private final long submitTime;
  private final Set<RMNode> updatedNodes = new HashSet<RMNode>();

  // Mutable fields
  private long startTime;
  private long finishTime;
  private RMAppAttempt currentAttempt;
  @SuppressWarnings("rawtypes")
  private EventHandler handler;
  private static final FinalTransition FINAL_TRANSITION = new FinalTransition();

  private static final StateMachineFactory<RMAppImpl,
                                           RMAppState,
                                           RMAppEventType,
                                           RMAppEvent> stateMachineFactory
                               = new StateMachineFactory<RMAppImpl,
                                           RMAppState,
                                           RMAppEventType,
                                           RMAppEvent>(RMAppState.NEW)


     // Transitions from NEW state
    .addTransition(RMAppState.NEW, RMAppState.NEW,
        RMAppEventType.NODE_UPDATE, new RMAppNodeUpdateTransition())
    .addTransition(RMAppState.NEW, RMAppState.SUBMITTED,
        RMAppEventType.START, new StartAppAttemptTransition())
    .addTransition(RMAppState.NEW, RMAppState.KILLED, RMAppEventType.KILL,
        new AppKilledTransition())
    .addTransition(RMAppState.NEW, RMAppState.FAILED,
        RMAppEventType.APP_REJECTED, new AppRejectedTransition())

     // Transitions from SUBMITTED state
    .addTransition(RMAppState.SUBMITTED, RMAppState.SUBMITTED,
        RMAppEventType.NODE_UPDATE, new RMAppNodeUpdateTransition())
    .addTransition(RMAppState.SUBMITTED, RMAppState.FAILED,
        RMAppEventType.APP_REJECTED, new AppRejectedTransition())
    .addTransition(RMAppState.SUBMITTED, RMAppState.ACCEPTED,
        RMAppEventType.APP_ACCEPTED)
    .addTransition(RMAppState.SUBMITTED, RMAppState.KILLED,
        RMAppEventType.KILL, new KillAppAndAttemptTransition())

     // Transitions from ACCEPTED state
    .addTransition(RMAppState.ACCEPTED, RMAppState.ACCEPTED,
        RMAppEventType.NODE_UPDATE, new RMAppNodeUpdateTransition())
    .addTransition(RMAppState.ACCEPTED, RMAppState.RUNNING,
        RMAppEventType.ATTEMPT_REGISTERED)
    .addTransition(RMAppState.ACCEPTED,
        EnumSet.of(RMAppState.SUBMITTED, RMAppState.FAILED),
        RMAppEventType.ATTEMPT_FAILED,
        new AttemptFailedTransition(RMAppState.SUBMITTED))
    .addTransition(RMAppState.ACCEPTED, RMAppState.KILLED,
        RMAppEventType.KILL, new KillAppAndAttemptTransition())

     // Transitions from RUNNING state
    .addTransition(RMAppState.RUNNING, RMAppState.RUNNING,
        RMAppEventType.NODE_UPDATE, new RMAppNodeUpdateTransition())
    .addTransition(RMAppState.RUNNING, RMAppState.FINISHED,
        RMAppEventType.ATTEMPT_FINISHED, FINAL_TRANSITION)
    .addTransition(RMAppState.RUNNING,
        EnumSet.of(RMAppState.SUBMITTED, RMAppState.FAILED),
        RMAppEventType.ATTEMPT_FAILED,
        new AttemptFailedTransition(RMAppState.SUBMITTED))
    .addTransition(RMAppState.RUNNING, RMAppState.KILLED,
        RMAppEventType.KILL, new KillAppAndAttemptTransition())

     // Transitions from FINISHED state
    .addTransition(RMAppState.FINISHED, RMAppState.FINISHED,
        RMAppEventType.KILL)
     // ignorable transitions
    .addTransition(RMAppState.FINISHED, RMAppState.FINISHED,
        RMAppEventType.NODE_UPDATE)

     // Transitions from FAILED state
    .addTransition(RMAppState.FAILED, RMAppState.FAILED,
        RMAppEventType.KILL)
     // ignorable transitions
    .addTransition(RMAppState.FAILED, RMAppState.FAILED, 
        RMAppEventType.NODE_UPDATE)

     // Transitions from KILLED state
    .addTransition(
        RMAppState.KILLED,
        RMAppState.KILLED,
        EnumSet.of(RMAppEventType.APP_ACCEPTED,
            RMAppEventType.APP_REJECTED, RMAppEventType.KILL,
            RMAppEventType.ATTEMPT_FINISHED, RMAppEventType.ATTEMPT_FAILED,
            RMAppEventType.ATTEMPT_KILLED))
     // ignorable transitions
    .addTransition(RMAppState.KILLED, RMAppState.KILLED,
        RMAppEventType.NODE_UPDATE)

     .installTopology();

  private final StateMachine<RMAppState, RMAppEventType, RMAppEvent>
                                                                 stateMachine;

  private static final ApplicationResourceUsageReport
    DUMMY_APPLICATION_RESOURCE_USAGE_REPORT =
      BuilderUtils.newApplicationResourceUsageReport(-1, -1,
          Resources.createResource(-1), Resources.createResource(-1),
          Resources.createResource(-1));

  public RMAppImpl(ApplicationId applicationId, RMContext rmContext,
      Configuration config, String name, String user, String queue,
      ApplicationSubmissionContext submissionContext, String clientTokenStr,
      ApplicationStore appStore,
      YarnScheduler scheduler, ApplicationMasterService masterService, 
      long submitTime) {

    this.applicationId = applicationId;
    this.name = name;
    this.rmContext = rmContext;
    this.dispatcher = rmContext.getDispatcher();
    this.handler = dispatcher.getEventHandler();
    this.conf = config;
    this.user = user;
    this.queue = queue;
    this.submissionContext = submissionContext;
    this.clientTokenStr = clientTokenStr;
    this.appStore = appStore;
    this.scheduler = scheduler;
    this.masterService = masterService;
    this.submitTime = submitTime;
    this.startTime = System.currentTimeMillis();

    this.maxRetries = conf.getInt(YarnConfiguration.RM_AM_MAX_RETRIES,
        YarnConfiguration.DEFAULT_RM_AM_MAX_RETRIES);

    ReentrantReadWriteLock lock = new ReentrantReadWriteLock();
    this.readLock = lock.readLock();
    this.writeLock = lock.writeLock();

    this.stateMachine = stateMachineFactory.make(this);
  }

  @Override
  public ApplicationId getApplicationId() {
    return this.applicationId;
  }

  @Override
  public FinalApplicationStatus getFinalApplicationStatus() {
    this.readLock.lock();
    try {
      // finish state is obtained based on the state machine's current state 
      // as a fall-back in case the application has not been unregistered 
      // ( or if the app never unregistered itself )
      // when the report is requested
      if (currentAttempt != null 
          && currentAttempt.getFinalApplicationStatus() != null) {
        return currentAttempt.getFinalApplicationStatus();   
      }
      return 
          createFinalApplicationStatus(this.stateMachine.getCurrentState());
    } finally {
      this.readLock.unlock();
    }
  }

  @Override
  public RMAppState getState() {
    this.readLock.lock();

    try {
      return this.stateMachine.getCurrentState();
    } finally {
      this.readLock.unlock();
    }
  }

  @Override
  public String getUser() {
    return this.user;
  }

  @Override
  public float getProgress() {
    this.readLock.lock();

    try {
      if (this.currentAttempt != null) {
        return this.currentAttempt.getProgress();
      }
      return 0;
    } finally {
      this.readLock.unlock();
    }
  }

  @Override
  public RMAppAttempt getRMAppAttempt(ApplicationAttemptId appAttemptId) {
    this.readLock.lock();

    try {
      return this.attempts.get(appAttemptId);
    } finally {
      this.readLock.unlock();
    }
  }

  @Override
  public String getQueue() {
    return this.queue;
  }

  @Override
  public String getName() {
    return this.name;
  }

  @Override
  public RMAppAttempt getCurrentAppAttempt() {
    this.readLock.lock();

    try {
      return this.currentAttempt;
    } finally {
      this.readLock.unlock();
    }
  }

  @Override
  public ApplicationStore getApplicationStore() {
    return this.appStore;
  }

  private YarnApplicationState createApplicationState(RMAppState rmAppState) {
    switch(rmAppState) {
    case NEW:
      return YarnApplicationState.NEW;
    case SUBMITTED:
    case ACCEPTED:
      return YarnApplicationState.SUBMITTED;
    case RUNNING:
      return YarnApplicationState.RUNNING;
    case FINISHED:
      return YarnApplicationState.FINISHED;
    case KILLED:
      return YarnApplicationState.KILLED;
    case FAILED:
      return YarnApplicationState.FAILED;
    }
    throw new YarnException("Unknown state passed!");
  }

  private FinalApplicationStatus createFinalApplicationStatus(RMAppState state) {
    switch(state) {
    case NEW:
    case SUBMITTED:
    case ACCEPTED:
    case RUNNING:
      return FinalApplicationStatus.UNDEFINED;    
    // finished without a proper final state is the same as failed  
    case FINISHED:
    case FAILED:
      return FinalApplicationStatus.FAILED;
    case KILLED:
      return FinalApplicationStatus.KILLED;
    }
    throw new YarnException("Unknown state passed!");
  }

  @Override
  public int pullRMNodeUpdates(Collection<RMNode> updatedNodes) {
    this.writeLock.lock();
    try {
      int updatedNodeCount = this.updatedNodes.size();
      updatedNodes.addAll(this.updatedNodes);
      this.updatedNodes.clear();
      return updatedNodeCount;
    } finally {
      this.writeLock.unlock();
    }
  }
  
  @Override
  public ApplicationReport createAndGetApplicationReport(boolean allowAccess) {
    this.readLock.lock();

    try {
      String clientToken = UNAVAILABLE;
      String trackingUrl = UNAVAILABLE;
      String host = UNAVAILABLE;
      String origTrackingUrl = UNAVAILABLE;
      int rpcPort = -1;
      ApplicationResourceUsageReport appUsageReport = null;
      FinalApplicationStatus finishState = getFinalApplicationStatus();
      String diags = UNAVAILABLE;
      if (allowAccess) {
        if (this.currentAttempt != null) {
          trackingUrl = this.currentAttempt.getTrackingUrl();
          origTrackingUrl = this.currentAttempt.getOriginalTrackingUrl();
          clientToken = this.currentAttempt.getClientToken();
          host = this.currentAttempt.getHost();
          rpcPort = this.currentAttempt.getRpcPort();
          appUsageReport = currentAttempt.getApplicationResourceUsageReport();
        }
        diags = this.diagnostics.toString();
      } else {
        appUsageReport = DUMMY_APPLICATION_RESOURCE_USAGE_REPORT;
      }
      return BuilderUtils.newApplicationReport(this.applicationId, this.user,
          this.queue, this.name, host, rpcPort, clientToken,
          createApplicationState(this.stateMachine.getCurrentState()),
          diags, trackingUrl,
          this.startTime, this.finishTime, finishState, appUsageReport,
          origTrackingUrl);
    } finally {
      this.readLock.unlock();
    }
  }

  @Override
  public long getFinishTime() {
    this.readLock.lock();

    try {
      return this.finishTime;
    } finally {
      this.readLock.unlock();
    }
  }

  @Override
  public long getStartTime() {
    this.readLock.lock();

    try {
      return this.startTime;
    } finally {
      this.readLock.unlock();
    }
  }

  @Override
  public long getSubmitTime() {
    return this.submitTime;
  }

  @Override
  public String getTrackingUrl() {
    this.readLock.lock();
    
    try {
      if (this.currentAttempt != null) {
        return this.currentAttempt.getTrackingUrl();
      }
      return null;
    } finally {
      this.readLock.unlock();
    }
  }

  @Override
  public StringBuilder getDiagnostics() {
    this.readLock.lock();

    try {
      return this.diagnostics;
    } finally {
      this.readLock.unlock();
    }
  }

  @Override
  public void handle(RMAppEvent event) {

    this.writeLock.lock();

    try {
      ApplicationId appID = event.getApplicationId();
      LOG.debug("Processing event for " + appID + " of type "
          + event.getType());
      final RMAppState oldState = getState();
      try {
        /* keep the master in sync with the state machine */
        this.stateMachine.doTransition(event.getType(), event);
      } catch (InvalidStateTransitonException e) {
        LOG.error("Can't handle this event at current state", e);
        /* TODO fail the application on the failed transition */
      }

      if (oldState != getState()) {
        LOG.info(appID + " State change from " + oldState + " to "
            + getState());
      }
    } finally {
      this.writeLock.unlock();
    }
  }

  @SuppressWarnings("unchecked")
  private void createNewAttempt() {
    ApplicationAttemptId appAttemptId = Records
        .newRecord(ApplicationAttemptId.class);
    appAttemptId.setApplicationId(applicationId);
    appAttemptId.setAttemptId(attempts.size() + 1);

    RMAppAttempt attempt = new RMAppAttemptImpl(appAttemptId,
        clientTokenStr, rmContext, scheduler, masterService,
        submissionContext, YarnConfiguration.getProxyHostAndPort(conf));
    attempts.put(appAttemptId, attempt);
    currentAttempt = attempt;
    handler.handle(
        new RMAppAttemptEvent(appAttemptId, RMAppAttemptEventType.START));
  }
  
  private void processNodeUpdate(RMAppNodeUpdateType type, RMNode node) {
    RMNodeState nodeState = node.getState();
    updatedNodes.add(node);
    LOG.debug("Received node update event:" + type + " for node:" + node
        + " with state:" + nodeState);
  }

  private static class RMAppTransition implements
      SingleArcTransition<RMAppImpl, RMAppEvent> {
    public void transition(RMAppImpl app, RMAppEvent event) {
    };

  }

  private static final class RMAppNodeUpdateTransition extends RMAppTransition {
    public void transition(RMAppImpl app, RMAppEvent event) {
      RMAppNodeUpdateEvent nodeUpdateEvent = (RMAppNodeUpdateEvent) event;
      app.processNodeUpdate(nodeUpdateEvent.getUpdateType(),
          nodeUpdateEvent.getNode());
    };
  }
  
  private static final class StartAppAttemptTransition extends RMAppTransition {
    public void transition(RMAppImpl app, RMAppEvent event) {
      app.createNewAttempt();
    };
  }

  private static class AppKilledTransition extends FinalTransition {
    @Override
    public void transition(RMAppImpl app, RMAppEvent event) {
      app.diagnostics.append("Application killed by user.");
      super.transition(app, event);
    };
  }

  private static class KillAppAndAttemptTransition extends AppKilledTransition {
    @SuppressWarnings("unchecked")
    @Override
    public void transition(RMAppImpl app, RMAppEvent event) {
      app.handler.handle(new RMAppAttemptEvent(app.currentAttempt.getAppAttemptId(),
          RMAppAttemptEventType.KILL));
      super.transition(app, event);
    }
  }
  private static final class AppRejectedTransition extends
      FinalTransition{
    public void transition(RMAppImpl app, RMAppEvent event) {
      RMAppRejectedEvent rejectedEvent = (RMAppRejectedEvent)event;
      app.diagnostics.append(rejectedEvent.getMessage());
      super.transition(app, event);
    };
  }

  private static class FinalTransition extends RMAppTransition {

    private Set<NodeId> getNodesOnWhichAttemptRan(RMAppImpl app) {
      Set<NodeId> nodes = new HashSet<NodeId>();
      for (RMAppAttempt attempt : app.attempts.values()) {
        nodes.addAll(attempt.getRanNodes());
      }
      return nodes;
    }

    @SuppressWarnings("unchecked")
    public void transition(RMAppImpl app, RMAppEvent event) {
      Set<NodeId> nodes = getNodesOnWhichAttemptRan(app);
      for (NodeId nodeId : nodes) {
        app.handler.handle(
            new RMNodeCleanAppEvent(nodeId, app.applicationId));
      }
      app.finishTime = System.currentTimeMillis();
      app.handler.handle(
          new RMAppManagerEvent(app.applicationId,
          RMAppManagerEventType.APP_COMPLETED));
    };
  }

  private static final class AttemptFailedTransition implements
      MultipleArcTransition<RMAppImpl, RMAppEvent, RMAppState> {

    private final RMAppState initialState;

    public AttemptFailedTransition(RMAppState initialState) {
      this.initialState = initialState;
    }

    @Override
    public RMAppState transition(RMAppImpl app, RMAppEvent event) {

      RMAppFailedAttemptEvent failedEvent = ((RMAppFailedAttemptEvent)event);
      if (app.attempts.size() == app.maxRetries) {
        String msg = "Application " + app.getApplicationId()
        + " failed " + app.maxRetries
        + " times due to " + failedEvent.getDiagnostics()
        + ". Failing the application.";
        LOG.info(msg);
        app.diagnostics.append(msg);
        // Inform the node for app-finish
        FINAL_TRANSITION.transition(app, event);
        return RMAppState.FAILED;
      }

      app.createNewAttempt();
      return initialState;
    }

  }
}<|MERGE_RESOLUTION|>--- conflicted
+++ resolved
@@ -18,7 +18,6 @@
 
 package org.apache.hadoop.yarn.server.resourcemanager.rmapp;
 
-import java.util.Collection;
 import java.util.EnumSet;
 import java.util.HashSet;
 import java.util.LinkedHashMap;
@@ -48,18 +47,12 @@
 import org.apache.hadoop.yarn.server.resourcemanager.RMAppManagerEventType;
 import org.apache.hadoop.yarn.server.resourcemanager.RMContext;
 import org.apache.hadoop.yarn.server.resourcemanager.recovery.ApplicationsStore.ApplicationStore;
-<<<<<<< HEAD
-import org.apache.hadoop.yarn.server.resourcemanager.rmapp.RMAppNodeUpdateEvent.RMAppNodeUpdateType;
-=======
->>>>>>> 6fc2d7d4
 import org.apache.hadoop.yarn.server.resourcemanager.resource.Resources;
 import org.apache.hadoop.yarn.server.resourcemanager.rmapp.attempt.RMAppAttempt;
 import org.apache.hadoop.yarn.server.resourcemanager.rmapp.attempt.RMAppAttemptEvent;
 import org.apache.hadoop.yarn.server.resourcemanager.rmapp.attempt.RMAppAttemptEventType;
 import org.apache.hadoop.yarn.server.resourcemanager.rmapp.attempt.RMAppAttemptImpl;
-import org.apache.hadoop.yarn.server.resourcemanager.rmnode.RMNode;
 import org.apache.hadoop.yarn.server.resourcemanager.rmnode.RMNodeCleanAppEvent;
-import org.apache.hadoop.yarn.server.resourcemanager.rmnode.RMNodeState;
 import org.apache.hadoop.yarn.server.resourcemanager.scheduler.YarnScheduler;
 import org.apache.hadoop.yarn.state.InvalidStateTransitonException;
 import org.apache.hadoop.yarn.state.MultipleArcTransition;
@@ -94,7 +87,6 @@
   private final Map<ApplicationAttemptId, RMAppAttempt> attempts
       = new LinkedHashMap<ApplicationAttemptId, RMAppAttempt>();
   private final long submitTime;
-  private final Set<RMNode> updatedNodes = new HashSet<RMNode>();
 
   // Mutable fields
   private long startTime;
@@ -115,8 +107,6 @@
 
 
      // Transitions from NEW state
-    .addTransition(RMAppState.NEW, RMAppState.NEW,
-        RMAppEventType.NODE_UPDATE, new RMAppNodeUpdateTransition())
     .addTransition(RMAppState.NEW, RMAppState.SUBMITTED,
         RMAppEventType.START, new StartAppAttemptTransition())
     .addTransition(RMAppState.NEW, RMAppState.KILLED, RMAppEventType.KILL,
@@ -125,8 +115,6 @@
         RMAppEventType.APP_REJECTED, new AppRejectedTransition())
 
      // Transitions from SUBMITTED state
-    .addTransition(RMAppState.SUBMITTED, RMAppState.SUBMITTED,
-        RMAppEventType.NODE_UPDATE, new RMAppNodeUpdateTransition())
     .addTransition(RMAppState.SUBMITTED, RMAppState.FAILED,
         RMAppEventType.APP_REJECTED, new AppRejectedTransition())
     .addTransition(RMAppState.SUBMITTED, RMAppState.ACCEPTED,
@@ -135,8 +123,6 @@
         RMAppEventType.KILL, new KillAppAndAttemptTransition())
 
      // Transitions from ACCEPTED state
-    .addTransition(RMAppState.ACCEPTED, RMAppState.ACCEPTED,
-        RMAppEventType.NODE_UPDATE, new RMAppNodeUpdateTransition())
     .addTransition(RMAppState.ACCEPTED, RMAppState.RUNNING,
         RMAppEventType.ATTEMPT_REGISTERED)
     .addTransition(RMAppState.ACCEPTED,
@@ -147,8 +133,6 @@
         RMAppEventType.KILL, new KillAppAndAttemptTransition())
 
      // Transitions from RUNNING state
-    .addTransition(RMAppState.RUNNING, RMAppState.RUNNING,
-        RMAppEventType.NODE_UPDATE, new RMAppNodeUpdateTransition())
     .addTransition(RMAppState.RUNNING, RMAppState.FINISHED,
         RMAppEventType.ATTEMPT_FINISHED, FINAL_TRANSITION)
     .addTransition(RMAppState.RUNNING,
@@ -161,16 +145,10 @@
      // Transitions from FINISHED state
     .addTransition(RMAppState.FINISHED, RMAppState.FINISHED,
         RMAppEventType.KILL)
-     // ignorable transitions
-    .addTransition(RMAppState.FINISHED, RMAppState.FINISHED,
-        RMAppEventType.NODE_UPDATE)
 
      // Transitions from FAILED state
     .addTransition(RMAppState.FAILED, RMAppState.FAILED,
         RMAppEventType.KILL)
-     // ignorable transitions
-    .addTransition(RMAppState.FAILED, RMAppState.FAILED, 
-        RMAppEventType.NODE_UPDATE)
 
      // Transitions from KILLED state
     .addTransition(
@@ -180,9 +158,6 @@
             RMAppEventType.APP_REJECTED, RMAppEventType.KILL,
             RMAppEventType.ATTEMPT_FINISHED, RMAppEventType.ATTEMPT_FAILED,
             RMAppEventType.ATTEMPT_KILLED))
-     // ignorable transitions
-    .addTransition(RMAppState.KILLED, RMAppState.KILLED,
-        RMAppEventType.NODE_UPDATE)
 
      .installTopology();
 
@@ -355,18 +330,6 @@
     throw new YarnException("Unknown state passed!");
   }
 
-  @Override
-  public int pullRMNodeUpdates(Collection<RMNode> updatedNodes) {
-    this.writeLock.lock();
-    try {
-      int updatedNodeCount = this.updatedNodes.size();
-      updatedNodes.addAll(this.updatedNodes);
-      this.updatedNodes.clear();
-      return updatedNodeCount;
-    } finally {
-      this.writeLock.unlock();
-    }
-  }
   
   @Override
   public ApplicationReport createAndGetApplicationReport(boolean allowAccess) {
@@ -499,13 +462,6 @@
     handler.handle(
         new RMAppAttemptEvent(appAttemptId, RMAppAttemptEventType.START));
   }
-  
-  private void processNodeUpdate(RMAppNodeUpdateType type, RMNode node) {
-    RMNodeState nodeState = node.getState();
-    updatedNodes.add(node);
-    LOG.debug("Received node update event:" + type + " for node:" + node
-        + " with state:" + nodeState);
-  }
 
   private static class RMAppTransition implements
       SingleArcTransition<RMAppImpl, RMAppEvent> {
@@ -514,14 +470,6 @@
 
   }
 
-  private static final class RMAppNodeUpdateTransition extends RMAppTransition {
-    public void transition(RMAppImpl app, RMAppEvent event) {
-      RMAppNodeUpdateEvent nodeUpdateEvent = (RMAppNodeUpdateEvent) event;
-      app.processNodeUpdate(nodeUpdateEvent.getUpdateType(),
-          nodeUpdateEvent.getNode());
-    };
-  }
-  
   private static final class StartAppAttemptTransition extends RMAppTransition {
     public void transition(RMAppImpl app, RMAppEvent event) {
       app.createNewAttempt();
