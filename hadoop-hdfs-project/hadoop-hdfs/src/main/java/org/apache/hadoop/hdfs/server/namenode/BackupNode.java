--- conflicted
+++ resolved
@@ -138,8 +138,7 @@
                  CommonConfigurationKeys.FS_TRASH_INTERVAL_DEFAULT);
     NamespaceInfo nsInfo = handshake(conf);
     super.initialize(conf);
-<<<<<<< HEAD
-=======
+
     if (false == namesystem.isInSafeMode()) {
       namesystem.setSafeMode(SafeModeAction.SAFEMODE_ENTER);
     }
@@ -149,7 +148,6 @@
     namesystem.leaseManager.setLeasePeriod(
         HdfsConstants.LEASE_SOFTLIMIT_PERIOD, Long.MAX_VALUE);
     
->>>>>>> bd21ddcb
     clusterId = nsInfo.getClusterID();
     blockPoolId = nsInfo.getBlockPoolID();
 
@@ -248,11 +246,7 @@
       verifyRequest(nnReg);
       if(!nnRpcAddress.equals(nnReg.getAddress()))
         throw new IOException("Journal request from unexpected name-node: "
-<<<<<<< HEAD
             + nnReg.getAddress() + " expecting " + nnRpcAddress);
-=======
-            + nnReg.getAddress() + " expecting " + clientRpcAddress);
->>>>>>> bd21ddcb
       getBNImage().journal(firstTxId, numTxns, records);
     }
 
