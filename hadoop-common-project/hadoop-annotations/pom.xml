--- conflicted
+++ resolved
@@ -20,20 +20,12 @@
   <parent>
     <groupId>org.apache.hadoop</groupId>
     <artifactId>hadoop-project</artifactId>
-<<<<<<< HEAD
-    <version>2.3.0-SNAPSHOT</version>
-=======
     <version>3.0.0-SNAPSHOT</version>
->>>>>>> fbf12270
     <relativePath>../../hadoop-project</relativePath>
   </parent>
   <groupId>org.apache.hadoop</groupId>
   <artifactId>hadoop-annotations</artifactId>
-<<<<<<< HEAD
-  <version>2.3.0-SNAPSHOT</version>
-=======
   <version>3.0.0-SNAPSHOT</version>
->>>>>>> fbf12270
   <description>Apache Hadoop Annotations</description>
   <name>Apache Hadoop Annotations</name>
   <packaging>jar</packaging>
